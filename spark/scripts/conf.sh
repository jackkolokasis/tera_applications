#!/usr/bin/env bash

###################################################
#
# file: conf.sh
#
# @Author:   Iacovos G. Kolokasis
# @Version:  27-02-2021 
# @email:    kolokasis@ics.forth.gr
#
# Experiments configurations. Setup these
# configurations before run
#
###################################################
USER=$(whoami)

# Dataset size "small" and "large"
DATA_SIZE=large
# JAVA Home
#MY_JAVA_HOME="/spare/perpap/teraheap/jdk17u067/build/linux-aarch64-server-release/jdk"
MY_JAVA_HOME=$JDK17_RELEASE
#MY_JAVA_HOME="/opt/carvguest/asplos23_ae/teraheap/jdk17u067/build/linux-x86_64-server-release/jdk"
#MY_JAVA_HOME="/spare/kolokasis/nativeJVM/jdk17u/build/linux-x86_64-server-release/jdk"
# Device for datasets directory : /dev/nvme3n1
DEV_BENCHMARK_DATASETS=$NVME_DEVICE_BENCHMARK_DATASETS
# Mount point for datasets directory : /mnt/datasets
MNT_BENCHMARK_DATASETS=$MOUNT_POINT_BENCHMARK_DATASETS
# Directory that contains datasets
#DATA_HDFS="file:///mnt/datasets/SparkBench"
DATA_HDFS="file://$MNT_BENCHMARK_DATASETS/SparkBench"
# Spark Version
SPARK_VERSION=3.3.0
# Number of partitions
NUM_OF_PARTITIONS=256
# Benchmark repo
#BENCH_DIR=/opt/carvguest/asplos23_ae/tera_applications
#BENCH_DIR=$TERA_APPLICATIONS_REPO
# Spark directory
SPARK_DIR=$TERA_APPLICATIONS_REPO/spark/spark-${SPARK_VERSION}
# Spark master log dir
MASTER_LOG_DIR=${SPARK_DIR}/logs
# Spark master log dir
MASTER_METRIC_FILE="${SPARK_DIR}/conf/metrics.properties"
# Spark master node
SPARK_MASTER=ampere
# Spark slave host name
SPARK_SLAVE=ampere
# Number of garbage collection threads
GC_THREADS=8
# Device for shuffle : /dev/nvme3n1
#DEV_SHFL=md1
DEV_SHFL=$NVME_DEVICE_SHUFFLE
# Mount point for shuffle directory : /mnt/spark
MNT_SHFL=$MOUNT_POINT_SHUFFLE
#Device for H2: /dev/nvme3n1
DEV_H2=$NVME_DEVICE_H2
# Mount point for H2 TeraHeap directory : /mnt/fmap
MNT_H2=$MOUNT_POINT_H2
# Card segment size for H2
CARD_SIZE=$((8 * 1024))
# Region size for H2
REGION_SIZE=$((256 * 1024 * 1024))
# Stripe size for H2
STRIPE_SIZE=$(( REGION_SIZE / CARD_SIZE ))
# TeraCache file size in GB e.g 800 -> 800GB
<<<<<<< HEAD
H2_FILE_SZ=800
=======
H2_FILE_SZ=700
>>>>>>> b58132f7
# Executor cores
EXEC_CORES=( 8 )
# SparkBench directory
SPARK_BENCH_DIR=$TERA_APPLICATIONS_REPO/spark/spark-bench
#Benchmark log
BENCH_LOG=$TERA_APPLICATIONS_REPO/spark/scripts/log.out
# Heap size for executors '-Xms' is in GB e.g., 54 -> 54GB
<<<<<<< HEAD
H1_SIZE=( 64 )
# cgset accepts K,M,G and eiB, MiB, GiB units for memory limit
MEM_BUDGET=80G
=======
H1_SIZE=( 12 )
# cgset accepts K,M,G and eiB, MiB, GiB units for memory limit
MEM_BUDGET=32G
>>>>>>> b58132f7
# Spark memory fraction: 'spark.memory.storagefraction'
MEM_FRACTION=( 0.9 )
# Storage Level
S_LEVEL=( "MEMORY_ONLY" )
# TeraCache configuration size in Spark: 'spark.teracache.heap.size'
H1_H2_SIZE=( 1200 )
# Running benchmarks
BENCHMARKS=( "PageRank" )
# Number of executors
NUM_EXECUTORS=( 2 )
# Total Configurations
TOTAL_CONFS=${#H1_SIZE[@]}
# Enable statistics
ENABLE_STATS=true
# Choose transfer policy 
# The available policies are: "DefaultPolicy" and "SparkPrimitivePolicy"
TERAHEAP_POLICY="SparkPrimitivePolicy"
# Enable FlexHeap
ENABLE_FLEXHEAP=true
# Choose a flexheap policy
# 0: SimpleStateMachine
# 1: SimpleWaitVersion
# 7: Optimized
FLEXHEAP_POLICY=7
# We support two policies for calculating I/O wait:
# 0: we read the /proc/stat
# 1: we use getrusage()
CPU_STATS_POLICY=1
USER_EXTRA_JAVA_OPTS=""<|MERGE_RESOLUTION|>--- conflicted
+++ resolved
@@ -62,12 +62,8 @@
 REGION_SIZE=$((256 * 1024 * 1024))
 # Stripe size for H2
 STRIPE_SIZE=$(( REGION_SIZE / CARD_SIZE ))
-# TeraCache file size in GB e.g 800 -> 800GB
-<<<<<<< HEAD
-H2_FILE_SZ=800
-=======
+# TeraCache file size in GB e.g 700 -> 700GB
 H2_FILE_SZ=700
->>>>>>> b58132f7
 # Executor cores
 EXEC_CORES=( 8 )
 # SparkBench directory
@@ -75,15 +71,9 @@
 #Benchmark log
 BENCH_LOG=$TERA_APPLICATIONS_REPO/spark/scripts/log.out
 # Heap size for executors '-Xms' is in GB e.g., 54 -> 54GB
-<<<<<<< HEAD
-H1_SIZE=( 64 )
-# cgset accepts K,M,G and eiB, MiB, GiB units for memory limit
-MEM_BUDGET=80G
-=======
 H1_SIZE=( 12 )
 # cgset accepts K,M,G and eiB, MiB, GiB units for memory limit
 MEM_BUDGET=32G
->>>>>>> b58132f7
 # Spark memory fraction: 'spark.memory.storagefraction'
 MEM_FRACTION=( 0.9 )
 # Storage Level
