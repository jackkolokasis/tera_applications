#!/usr/bin/env bash

###################################################
#
# file: run.sh
#
# @Author:   Iacovos G. Kolokasis
# @Version:  20-01-2021 
# @email:    kolokasis@ics.forth.gr
#
# Scrpt to run the experiments
#
###################################################

set -x

. ./conf.sh

#### Global Variables ####
CUSTOM_BENCHMARK=false

# Print error/usage script message
usage() {
  echo
  echo "Usage:"
  echo -n "      $0 [option ...] [-h]"
  echo
  echo "Options:"
  echo "      -n  Number of Runs"
  echo "      -o  Output Path"
  echo "      -t  Enable TeraHeap"
  echo "      -s  Enable serialization/deserialization"
  echo "      -p  Enable perf tool"
  echo "      -f  Enable profiler tool"
  echo "      -a  Run experiments with high bench"
  echo "      -b  Run experiments with custom benchmark"
  echo "      -j  Enable metrics for JIT compiler"
  echo "      -h  Show usage"
  echo

  exit 1
}

build_async_profiler() {
  export JAVA_HOME=${MY_JAVA_HOME}

  cd ../../util/ || exit

  if [ ! -d async-profiler ]
  then
    wget https://github.com/async-profiler/async-profiler/releases/download/v2.9/async-profiler-2.9-linux-x64.tar.gz >> "${BENCH_LOG}" 2>&1 
    tar xf async-profiler-2.9-linux-x64.tar.gz >> "${BENCH_LOG}" 2>&1 
    mv async-profiler-2.9-linux-x64 async-profiler
  fi

  cd - > /dev/null || exit
}

##
# Description:
#   Create a cgroup
setup_cgroup() {
	# Change user/group IDs to your own
	#sudo cgcreate -a kolokasis:carvsudo -t kolokasis:carvsudo -g memory:memlim
	sudo cgcreate -a $USER:carvsudo -t $USER:carvsudo -g memory:memlim
	cgset -r memory.limit_in_bytes="$MEM_BUDGET" memlim
  #sudo cgset -r memory.numa_stat=0 memlim
}

##
# Description:
#   Delete a cgroup
delete_cgroup() {
	sudo cgdelete memory:memlim
}

run_cgexec() {
  cgexec -g memory:memlim --sticky ./run_cgexec.sh "$@"
}

##
# Description: 
#   Start Spark
##
start_spark() {
  run_cgexec "${SPARK_DIR}"/sbin/start-all.sh >> "${BENCH_LOG}" 2>&1
}

##
# Description: 
#   Stop Spark
##
stop_spark() {
  run_cgexec "${SPARK_DIR}"/sbin/stop-all.sh >> "${BENCH_LOG}" 2>&1
<<<<<<< HEAD
  #"${SPARK_DIR}"/sbin/stop-all.sh >> "${BENCH_LOG}" 2>&1
=======
>>>>>>> b58132f7
  #kill all the processes of Spark
  xargs -a /sys/fs/cgroup/memory/memlim/cgroup.procs kill
}

##
# Description: 
#   Stop perf monitor statistics with signal interupt (SIGINT)
#
##
stop_perf() {
  local perfPID
  perfPID=$(pgrep perf)

  # Kill all perf process
  for perf_id in ${perfPID}
  do
    kill -2 "${perf_id}" >> "${BENCH_LOG}" 2>&1
  done
}

##
# Description: 
#   Kill running background processes (jstat, serdes)
##
kill_back_process() {
  local jstatPID
  local serdesPID
  local perfPID
  
  jstatPID=$(pgrep jstat)
  serdesPID=$(pgrep serdes)
  perfPID=$(pgrep perf)

  # Kill all jstat process
  for jstat_pid in ${jstatPID}
  do
    kill -KILL "${jstat_pid}" >> "${BENCH_LOG}" 2>&1 
  done

  # Kill all serdes process
  for serdes_pid in ${serdesPID}
  do
    kill -KILL "${serdes_pid}" >> "${BENCH_LOG}" 2>&1
  done

  # Kill all perf process
  for perf_id in ${perfPID}
  do
    kill -KILL "${perf_id}" >> "${BENCH_LOG}" 2>&1
  done
}

##
# Description: 
#   Remove executors log files
##
cleanWorkDirs() {

  cd "${SPARK_DIR}"/work || exit

  for f in $(ls)
  do
    if [[ $f == "app-"* ]]
    then
      rm -rf "${f}"
    fi
  done

  cd - > /dev/null || exit
}

##
# Description: 
#   Console Message
#
# Arguments:
#   $1 - Iteration
##
printMsgIteration() {
    echo -n "$1 "
}

##
# Descrition:
#   Download third party repos if does not exist
download_third_party() {
  if [ ! -d "system_util" ]
  then
    #git clone git@github.com:jackkolokasis/system_util.git >> "${BENCH_LOG}" 2>&1
    git clone https://github.com/jackkolokasis/system_util.git >> "${BENCH_LOG}" 2>&1
  fi
}

##
# Description: 
#   Console Message
#
# Arguments:
#   $1 - Workload Name
#
##
printStartMsg() {
  echo
  echo "====================================================================="
  echo 
  echo "EXPERIMENTS"
  echo
  echo "      WORKLOAD : $1"
  echo -n "      ITERATION: "
}

##
# Description: 
#   Console Message
#
# Arguments:
#   $1 - End Time
#   $2 - Start Time
#
##
printEndMsg() {
  ELAPSEDTIME=$(($2 - $1))
  FORMATED="$(( ELAPSEDTIME / 3600))h:$(( ELAPSEDTIME % 3600 / 60))m:$(( ELAPSEDTIME % 60))s"  
  echo
  echo
  echo "    Benchmark Time Elapsed: $FORMATED"
  echo
  echo "====================================================================="
  echo
}

gen_config_files() {
  if [ "$SERDES" ]
  then
    cp ./configs/native/spark-defaults.conf "${SPARK_DIR}"/conf
  else
    cp ./configs/teraheap/spark-defaults.conf "${SPARK_DIR}"/conf
  fi

  mkdir -p "${SPARK_DIR}"/work
  mkdir -p "${SPARK_DIR}"/logs
}

##
# Function to kill the watch process
kill_watch() {
  #pkill -f "watch -n 1"
  kill -9 "$(pgrep -f "mem_usage.sh")"
}

# Check for the input arguments
while getopts ":n:o:ktspjfbh" opt
do
  case "${opt}" in
    n)
      ITER=${OPTARG}
      ;;
    o)
      OUTPUT_PATH=${OPTARG}
      ;;
    k)
      kill_back_process
      exit 1
      ;;
    t)
      TH=true
      ;;
    s)
      SERDES=true
      ;;
    p)
      PERF_TOOL=true
      ;;
    j)
      JIT=true
      ;;
    f)
      PROFILER=true
      ;;
    b)
      CUSTOM_BENCHMARK=true
      ;;
    h)
      usage
      ;;
    *)
      usage
      ;;
  esac
done

# Create directory for the results if do not exist
TIME=$(date +"%T-%d-%m-%Y")

OUT="${OUTPUT_PATH}_${TIME}"
mkdir -p "${OUT}"

# Enable perf event
sudo sh -c 'echo -1 >/proc/sys/kernel/perf_event_paranoid'

gen_config_files

download_third_party

build_async_profiler

# Run each benchmark
for benchmark in "${BENCHMARKS[@]}"
do
  printStartMsg "${benchmark}"
  STARTTIME=$(date +%s)

  mkdir -p "${OUT}/${benchmark}"

  # For every iteration
  for ((i=0; i<ITER; i++))
  do
    mkdir -p "${OUT}/${benchmark}/run${i}"
      
    # For every configuration
    for ((j=0; j<TOTAL_CONFS; j++))
    do
      mkdir -p "${OUT}/${benchmark}/run${i}/conf${j}"
      RUN_DIR="${OUT}/${benchmark}/run${i}/conf${j}"


      # Set configuration
      if [ $SERDES ]
      then
        ./update_conf.sh -b "${CUSTOM_BENCHMARK}"
      else
        ./update_conf_th.sh -b "${CUSTOM_BENCHMARK}"
      fi

      setup_cgroup

      start_spark

      if [ -z "$JIT" ]
      then
        # Collect statics only for the garbage collector
        ./jstat.sh "${RUN_DIR}"/jstat "${NUM_EXECUTORS}" 0 &
      else
        # Collect statics for garbage collector and JIT
        ./jstat.sh "${RUN_DIR}"/jstat "${NUM_EXECUTORS}" 1 &
      fi

      # Monitor memory
      ./mem_usage.sh "${RUN_DIR}"/mem_usage.txt "${NUM_EXECUTORS}" &

      if [ $PERF_TOOL ]
      then
        # Count total cache references, misses and pagefaults
        ./perf.sh ${RUN_DIR}/perf ${NUM_EXECUTORS} &
      fi

      ./serdes.sh ${RUN_DIR}/serdes ${NUM_EXECUTORS} &

      # Enable profiler
      if [ ${PROFILER} ]
      then
        ./profiler.sh ${RUN_DIR}/profile.svg ${NUM_EXECUTORS} &
      fi

      # Drop caches
      sudo sync && echo 3 | sudo tee /proc/sys/vm/drop_caches >> "${BENCH_LOG}" 2>&1

      # Pmem stats before
      if [[ ${DEV_FMAP} == *pmem* ]]
      then
        sudo ipmctl show -performance >> "${RUN_DIR}/pmem_before.txt"
      fi

      # System statistics start
      ./system_util/start_statistics.sh -d "${RUN_DIR}"

      if [ $CUSTOM_BENCHMARK == "true" ]
      then
        if [ $SERDES ]
        then
          run_cgexec ./custom_benchmarks.sh "${RUN_DIR}" "$SERDES"
        else
          run_cgexec ./custom_benchmarks.sh "${RUN_DIR}" "$SERDES"
        fi
      else
        # Run benchmark and save output to tmp_out.txt
        run_cgexec "${SPARK_BENCH_DIR}"/"${benchmark}"/bin/run.sh > "${RUN_DIR}"/tmp_out.txt 2>&1
        #"${SPARK_BENCH_DIR}"/"${benchmark}"/bin/run.sh > "${RUN_DIR}"/tmp_out.txt 2>&1
      fi

      # Kil watch process
      kill_watch

      if [[ ${DEV_FMAP} == *pmem* ]]
      then
        # Pmem stats after
        sudo ipmctl show -performance >> "${RUN_DIR}"/pmem_after.txt
      fi

      # System statistics stop
      ./system_util/stop_statistics.sh -d "${RUN_DIR}"
      
      stop_spark

      delete_cgroup

      if [ $SERDES ]
      then
        # Parse cpu and disk statistics results
        ./system_util/extract-data.sh -r "${RUN_DIR}" -d "${DEV_SHFL}" -d "${DEV_H2}" >> "${BENCH_LOG}" 2>&1
      elif [ $TH ]
      then
        # Parse cpu and disk statistics results
        ./system_util/extract-data.sh -r "${RUN_DIR}" -d "${DEV_H2}" -d "${DEV_SHFL}" >> "${BENCH_LOG}" 2>&1
      fi

      # Copy the confifuration to the directory with the results
      cp ./conf.sh "${RUN_DIR}"/

      if [ $CUSTOM_BENCHMARK == "false" ]
      then
        # Save the total duration of the benchmark execution
        tail -n 1 "${SPARK_BENCH_DIR}"/num/bench-report.dat >> "${RUN_DIR}"/total_time.txt
      fi

      if [ $PERF_TOOL ]
      then
        # Stop perf monitor
        stop_perf
      fi

      # Parse results
      if [ $TH ]
      then
        TH_METRICS=$(ls -td "${SPARK_DIR}"/work/* | head -n 1)
        cp "${TH_METRICS}"/0/teraHeap.txt "${RUN_DIR}"/
        ./parse_results.sh -d "${RUN_DIR}" -n "${NUM_EXECUTORS}" -t
      else
        ./parse_results.sh -d "${RUN_DIR}" -n "${NUM_EXECUTORS}" -s
      fi
    done
  done

  ENDTIME=$(date +%s)
  printEndMsg "${STARTTIME}" "${ENDTIME}"
done

exit<|MERGE_RESOLUTION|>--- conflicted
+++ resolved
@@ -48,9 +48,20 @@
 
   if [ ! -d async-profiler ]
   then
-    wget https://github.com/async-profiler/async-profiler/releases/download/v2.9/async-profiler-2.9-linux-x64.tar.gz >> "${BENCH_LOG}" 2>&1 
-    tar xf async-profiler-2.9-linux-x64.tar.gz >> "${BENCH_LOG}" 2>&1 
-    mv async-profiler-2.9-linux-x64 async-profiler
+    cpu_arch=$(uname -p)
+    if [[ $cpu_arch == x86_64]]
+    then
+      wget https://github.com/async-profiler/async-profiler/releases/download/v2.9/async-profiler-2.9-linux-x64.tar.gz >> "${BENCH_LOG}" 2>&1 
+      tar xf async-profiler-2.9-linux-x64.tar.gz >> "${BENCH_LOG}" 2>&1 
+      mv async-profiler-2.9-linux-x64 async-profiler
+    elif [[ $cpu_arch == aarch64 ]]
+    then
+      wget https://github.com/async-profiler/async-profiler/releases/download/v2.9/async-profiler-2.9-linux-arm64.tar.gz >> "${BENCH_LOG}" 2>&1 
+      tar xf async-profiler-2.9-linux-arm64.tar.gz >> "${BENCH_LOG}" 2>&1 
+      mv async-profiler-2.9-linux-arm64 async-profiler
+    else
+      echo "Unsupported architecture!"
+    fi
   fi
 
   cd - > /dev/null || exit
@@ -61,7 +72,6 @@
 #   Create a cgroup
 setup_cgroup() {
 	# Change user/group IDs to your own
-	#sudo cgcreate -a kolokasis:carvsudo -t kolokasis:carvsudo -g memory:memlim
 	sudo cgcreate -a $USER:carvsudo -t $USER:carvsudo -g memory:memlim
 	cgset -r memory.limit_in_bytes="$MEM_BUDGET" memlim
   #sudo cgset -r memory.numa_stat=0 memlim
@@ -92,10 +102,6 @@
 ##
 stop_spark() {
   run_cgexec "${SPARK_DIR}"/sbin/stop-all.sh >> "${BENCH_LOG}" 2>&1
-<<<<<<< HEAD
-  #"${SPARK_DIR}"/sbin/stop-all.sh >> "${BENCH_LOG}" 2>&1
-=======
->>>>>>> b58132f7
   #kill all the processes of Spark
   xargs -a /sys/fs/cgroup/memory/memlim/cgroup.procs kill
 }
@@ -184,7 +190,6 @@
 download_third_party() {
   if [ ! -d "system_util" ]
   then
-    #git clone git@github.com:jackkolokasis/system_util.git >> "${BENCH_LOG}" 2>&1
     git clone https://github.com/jackkolokasis/system_util.git >> "${BENCH_LOG}" 2>&1
   fi
 }
